--- conflicted
+++ resolved
@@ -176,7 +176,6 @@
         258: 258,
     }
 
-<<<<<<< HEAD
     def __init__(self, url):
         Plugin.__init__(self, url)
         self.author = None
@@ -184,7 +183,7 @@
         self.title = None
         self.channel_id = None
         self.category_id = None
-=======
+
     arguments = PluginArguments(
         PluginArgument(
             "api-key",
@@ -192,7 +191,6 @@
             help="API key to use for YouTube API requests"
         )
     )
->>>>>>> 512b5f04
 
     @classmethod
     def can_handle_url(cls, url):
